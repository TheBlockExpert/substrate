[package]
name = "sc-consensus-babe"
version = "0.8.0-rc6"
authors = ["Parity Technologies <admin@parity.io>"]
description = "BABE consensus algorithm for substrate"
edition = "2018"
license = "GPL-3.0-or-later WITH Classpath-exception-2.0"
homepage = "https://substrate.dev"
repository = "https://github.com/paritytech/substrate/"
documentation = "https://docs.rs/sc-consensus-babe"

[package.metadata.docs.rs]
targets = ["x86_64-unknown-linux-gnu"]

[dependencies]
codec = { package = "parity-scale-codec", version = "1.3.4", features = ["derive"] }
sp-consensus-babe = { version = "0.8.0-rc6", path = "../../../primitives/consensus/babe" }
sp-core = { version = "2.0.0-rc6", path = "../../../primitives/core" }
sp-application-crypto = { version = "2.0.0-rc6", path = "../../../primitives/application-crypto" }
num-bigint = "0.2.3"
num-rational = "0.2.2"
num-traits = "0.2.8"
serde = { version = "1.0.104", features = ["derive"] }
sp-version = { version = "2.0.0-rc6", path = "../../../primitives/version" }
sp-io = { version = "2.0.0-rc6", path = "../../../primitives/io" }
sp-inherents = { version = "2.0.0-rc6", path = "../../../primitives/inherents" }
sp-timestamp = { version = "2.0.0-rc6", path = "../../../primitives/timestamp" }
sc-telemetry = { version = "2.0.0-rc6", path = "../../telemetry" }
sc-keystore = { version = "2.0.0-rc6", path = "../../keystore" }
sc-client-api = { version = "2.0.0-rc6", path = "../../api" }
sc-consensus-epochs = { version = "0.8.0-rc6", path = "../epochs" }
sp-api = { version = "2.0.0-rc6", path = "../../../primitives/api" }
sp-block-builder = { version = "2.0.0-rc6", path = "../../../primitives/block-builder" }
sp-blockchain = { version = "2.0.0-rc6", path = "../../../primitives/blockchain" }
sp-consensus = { version = "0.8.0-rc6", path = "../../../primitives/consensus/common" }
sp-consensus-vrf = { version = "0.8.0-rc6", path = "../../../primitives/consensus/vrf" }
sc-consensus-uncles = { version = "0.8.0-rc6", path = "../uncles" }
sc-consensus-slots = { version = "0.8.0-rc6", path = "../slots" }
sp-runtime = { version = "2.0.0-rc6", path = "../../../primitives/runtime" }
sp-utils = { version = "2.0.0-rc6", path = "../../../primitives/utils" }
fork-tree = { version = "2.0.0-rc6", path = "../../../utils/fork-tree" }
prometheus-endpoint = { package = "substrate-prometheus-endpoint", path = "../../../utils/prometheus", version = "0.8.0-rc6"}
futures = "0.3.4"
futures-timer = "3.0.1"
parking_lot = "0.10.0"
log = "0.4.8"
schnorrkel = { version = "0.9.1", features = ["preaudit_deprecated"] }
rand = "0.7.2"
merlin = "2.0"
pdqselect = "0.1.0"
derive_more = "0.99.2"
retain_mut = "0.1.1"

[dev-dependencies]
<<<<<<< HEAD
sp-keyring = { version = "2.0.0-rc5", path = "../../../primitives/keyring" }
sp-tracing = { version = "2.0.0-rc5", path = "../../../primitives/tracing" }
sc-executor = { version = "0.8.0-rc5", path = "../../executor" }
sc-network = { version = "0.8.0-rc5", path = "../../network" }
sc-network-test = { version = "0.8.0-rc5", path = "../../network/test" }
sc-service = { version = "0.8.0-rc5", default-features = false, path = "../../service" }
substrate-test-runtime-client = { version = "2.0.0-rc5", path = "../../../test-utils/runtime/client" }
sc-block-builder = { version = "0.8.0-rc5", path = "../../block-builder" }
=======
sp-keyring = { version = "2.0.0-rc6", path = "../../../primitives/keyring" }
sc-executor = { version = "0.8.0-rc6", path = "../../executor" }
sc-network = { version = "0.8.0-rc6", path = "../../network" }
sc-network-test = { version = "0.8.0-rc6", path = "../../network/test" }
sc-service = { version = "0.8.0-rc6", default-features = false, path = "../../service" }
substrate-test-runtime-client = { version = "2.0.0-rc6", path = "../../../test-utils/runtime/client" }
sc-block-builder = { version = "0.8.0-rc6", path = "../../block-builder" }
env_logger = "0.7.0"
>>>>>>> cceb7fe8
rand_chacha = "0.2.2"
tempfile = "3.1.0"

[features]
test-helpers = []<|MERGE_RESOLUTION|>--- conflicted
+++ resolved
@@ -52,25 +52,14 @@
 retain_mut = "0.1.1"
 
 [dev-dependencies]
-<<<<<<< HEAD
-sp-keyring = { version = "2.0.0-rc5", path = "../../../primitives/keyring" }
-sp-tracing = { version = "2.0.0-rc5", path = "../../../primitives/tracing" }
-sc-executor = { version = "0.8.0-rc5", path = "../../executor" }
-sc-network = { version = "0.8.0-rc5", path = "../../network" }
-sc-network-test = { version = "0.8.0-rc5", path = "../../network/test" }
-sc-service = { version = "0.8.0-rc5", default-features = false, path = "../../service" }
-substrate-test-runtime-client = { version = "2.0.0-rc5", path = "../../../test-utils/runtime/client" }
-sc-block-builder = { version = "0.8.0-rc5", path = "../../block-builder" }
-=======
 sp-keyring = { version = "2.0.0-rc6", path = "../../../primitives/keyring" }
+sp-tracing = { version = "2.0.0-rc6", path = "../../../primitives/tracing" }
 sc-executor = { version = "0.8.0-rc6", path = "../../executor" }
 sc-network = { version = "0.8.0-rc6", path = "../../network" }
 sc-network-test = { version = "0.8.0-rc6", path = "../../network/test" }
 sc-service = { version = "0.8.0-rc6", default-features = false, path = "../../service" }
 substrate-test-runtime-client = { version = "2.0.0-rc6", path = "../../../test-utils/runtime/client" }
 sc-block-builder = { version = "0.8.0-rc6", path = "../../block-builder" }
-env_logger = "0.7.0"
->>>>>>> cceb7fe8
 rand_chacha = "0.2.2"
 tempfile = "3.1.0"
 
