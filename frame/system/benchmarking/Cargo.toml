--- conflicted
+++ resolved
@@ -13,21 +13,12 @@
 
 [dependencies]
 codec = { package = "parity-scale-codec", version = "1.3.1", default-features = false }
-<<<<<<< HEAD
-sp-std = { version = "2.0.0-rc3", default-features = false, path = "../../../primitives/std" }
-sp-runtime = { version = "2.0.0-rc3", default-features = false, path = "../../../primitives/runtime" }
-frame-benchmarking = { version = "2.0.0-rc3", default-features = false, path = "../../benchmarking" }
-frame-system = { version = "2.0.0-rc3", default-features = false, path = "../../system" }
-frame-support = { version = "2.0.0-rc3", default-features = false, path = "../../support" }
-sp-core = { version = "2.0.0-rc3", default-features = false, path = "../../../primitives/core" }
-=======
 sp-std = { version = "2.0.0-rc4", default-features = false, path = "../../../primitives/std" }
 sp-runtime = { version = "2.0.0-rc4", default-features = false, path = "../../../primitives/runtime" }
 frame-benchmarking = { version = "2.0.0-rc4", default-features = false, path = "../../benchmarking" }
 frame-system = { version = "2.0.0-rc4", default-features = false, path = "../../system" }
 frame-support = { version = "2.0.0-rc4", default-features = false, path = "../../support" }
 sp-core = { version = "2.0.0-rc4", default-features = false, path = "../../../primitives/core" }
->>>>>>> 60e3a693
 
 [dev-dependencies]
 serde = { version = "1.0.101" }
