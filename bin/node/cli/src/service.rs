--- conflicted
+++ resolved
@@ -30,128 +30,6 @@
 	RpcHandlers, TaskManager,
 };
 use sp_inherents::InherentDataProviders;
-<<<<<<< HEAD
-use sc_consensus::LongestChain;
-
-/// Starts a `ServiceBuilder` for a full service.
-///
-/// Use this macro if you don't actually need the full service, but just the builder in order to
-/// be able to perform chain operations.
-macro_rules! new_full_start {
-	($config:expr) => {{
-		use std::sync::Arc;
-
-		let mut import_setup = None;
-		let mut rpc_setup = None;
-		let mut finality_provider = None;
-		let inherent_data_providers = sp_inherents::InherentDataProviders::new();
-
-		let builder = sc_service::ServiceBuilder::new_full::<
-			node_primitives::Block, node_runtime::RuntimeApi, node_executor::Executor
-		>($config)?
-			.with_select_chain(|_config, backend| {
-				Ok(sc_consensus::LongestChain::new(backend.clone()))
-			})?
-			.with_transaction_pool(|config, client, _fetcher, prometheus_registry| {
-				let pool_api = sc_transaction_pool::FullChainApi::new(client.clone());
-				Ok(sc_transaction_pool::BasicPool::new(
-					config,
-					std::sync::Arc::new(pool_api),
-					prometheus_registry,
-				))
-			})?
-			.with_import_queue(|
-				_config,
-				client,
-				mut select_chain,
-				_transaction_pool,
-				spawn_task_handle,
-				prometheus_registry,
-			| {
-				let select_chain = select_chain.take()
-					.ok_or_else(|| sc_service::Error::SelectChainRequired)?;
-				let (grandpa_block_import, grandpa_link) = grandpa::block_import(
-					client.clone(),
-					&(client.clone() as Arc<_>),
-					select_chain,
-				)?;
-				let justification_import = grandpa_block_import.clone();
-
-				let (block_import, babe_link) = sc_consensus_babe::block_import(
-					sc_consensus_babe::Config::get_or_compute(&*client)?,
-					grandpa_block_import,
-					client.clone(),
-				)?;
-
-				let import_queue = sc_consensus_babe::import_queue(
-					babe_link.clone(),
-					block_import.clone(),
-					Some(Box::new(justification_import)),
-					None,
-					client,
-					inherent_data_providers.clone(),
-					spawn_task_handle,
-					prometheus_registry,
-				)?;
-
-				import_setup = Some((block_import, grandpa_link, babe_link));
-				Ok(import_queue)
-			})?
-			.with_rpc_extensions_builder(|builder| {
-				let grandpa_link = import_setup.as_ref().map(|s| &s.1)
-					.expect("GRANDPA LinkHalf is present for full services or set up failed; qed.");
-
-				let shared_authority_set = grandpa_link.shared_authority_set().clone();
-				let shared_voter_state = grandpa::SharedVoterState::empty();
-
-				rpc_setup = Some((shared_voter_state.clone()));
-
-				let babe_link = import_setup.as_ref().map(|s| &s.2)
-					.expect("BabeLink is present for full services or set up failed; qed.");
-
-				let babe_config = babe_link.config().clone();
-				let shared_epoch_changes = babe_link.epoch_changes().clone();
-
-				let client = builder.client().clone();
-				let pool = builder.pool().clone();
-				let select_chain = builder.select_chain().cloned()
-					.expect("SelectChain is present for full services or set up failed; qed.");
-				let keystore = builder.keystore().clone();
-
-				let backend = builder.backend().clone();
-				let provider = client.clone() as Arc<dyn grandpa::StorageAndProofProvider<_, _>>;
-				let finality_provider_for_rpc = Arc::new(grandpa::FinalityProofProvider::new(backend, provider));
-				finality_provider = Some(finality_provider_for_rpc.clone());
-
-				Ok(move |deny_unsafe| {
-					let deps = node_rpc::FullDeps {
-						client: client.clone(),
-						pool: pool.clone(),
-						select_chain: select_chain.clone(),
-						deny_unsafe,
-						babe: node_rpc::BabeDeps {
-							babe_config: babe_config.clone(),
-							shared_epoch_changes: shared_epoch_changes.clone(),
-							keystore: keystore.clone(),
-						},
-						grandpa: node_rpc::GrandpaDeps {
-							shared_voter_state: shared_voter_state.clone(),
-							shared_authority_set: shared_authority_set.clone(),
-							finality_provider: finality_provider_for_rpc.clone(),
-						},
-					};
-
-					node_rpc::create_full(deps)
-				})
-			})?
-			.with_finality_proof_provider(|client, backend| {
-				// let provider = client as Arc<dyn grandpa::StorageAndProofProvider<_, _>>;
-				// finality_provider = Arc::new(grandpa::FinalityProofProvider::new(backend, provider));
-				Ok(finality_provider.unwrap().clone())
-				// Ok(Arc::new(grandpa::FinalityProofProvider::new(backend, provider)) as _)
-			})?
-			;
-=======
 use sc_network::{Event, NetworkService};
 use sp_runtime::traits::Block as BlockT;
 use futures::prelude::*;
@@ -178,6 +56,7 @@
 			sc_consensus_babe::BabeLink<Block>,
 		),
 		grandpa::SharedVoterState,
+		Arc<GrandpaFinalityProofProvider<FullBackend, Block>>,
 	)
 >, ServiceError> {
 	let (client, backend, keystore, task_manager) =
@@ -220,7 +99,8 @@
 
 	let import_setup = (block_import, grandpa_link, babe_link);
 
-	let (rpc_extensions_builder, rpc_setup) = {
+	// WIP: Hack the finality_proof_provider in there. Remember to refactor
+	let (rpc_extensions_builder, rpc_setup, finality_proof_provider) = {
 		let (_, grandpa_link, babe_link) = &import_setup;
 
 		let shared_authority_set = grandpa_link.shared_authority_set().clone();
@@ -235,6 +115,11 @@
 		let pool = transaction_pool.clone();
 		let select_chain = select_chain.clone();
 		let keystore = keystore.clone();
+
+		// WIP
+		let finality_proof_provider =
+			GrandpaFinalityProofProvider::new_for_service(backend.clone(), client.clone());
+		let finality_proof_provider_for_rpc = finality_proof_provider.clone();
 
 		let rpc_extensions_builder = move |deny_unsafe| {
 			let deps = node_rpc::FullDeps {
@@ -250,20 +135,20 @@
 				grandpa: node_rpc::GrandpaDeps {
 					shared_voter_state: shared_voter_state.clone(),
 					shared_authority_set: shared_authority_set.clone(),
+					finality_provider: finality_proof_provider_for_rpc.clone(),
 				},
 			};
 
 			node_rpc::create_full(deps)
 		};
->>>>>>> 35f3ba44
-
-		(rpc_extensions_builder, rpc_setup)
+
+		(rpc_extensions_builder, rpc_setup, finality_proof_provider)
 	};
 
 	Ok(sc_service::PartialComponents {
 		client, backend, task_manager, keystore, select_chain, import_queue, transaction_pool,
 		inherent_data_providers,
-		other: (rpc_extensions_builder, import_setup, rpc_setup)
+		other: (rpc_extensions_builder, import_setup, rpc_setup, finality_proof_provider)
 	})
 }
 
@@ -282,12 +167,12 @@
 	let sc_service::PartialComponents {
 		client, backend, mut task_manager, import_queue, keystore, select_chain, transaction_pool,
 		inherent_data_providers,
-		other: (rpc_extensions_builder, import_setup, rpc_setup),
+		other: (rpc_extensions_builder, import_setup, rpc_setup, finality_proof_provider),
 	} = new_partial(&config)?;
 
-	let finality_proof_provider =
-		GrandpaFinalityProofProvider::new_for_service(backend.clone(), client.clone());
-	
+	// let finality_proof_provider =
+	// 	GrandpaFinalityProofProvider::new_for_service(backend.clone(), client.clone());
+
 	let (network, network_status_sinks, system_rpc_tx) =
 		sc_service::build_network(sc_service::BuildNetworkParams {
 			config: &config,
@@ -307,53 +192,6 @@
 		);
 	}
 
-<<<<<<< HEAD
-		let (builder, mut import_setup, inherent_data_providers, mut rpc_setup) =
-			new_full_start!($config);
-
-		let service = builder
-			//.with_finality_proof_provider(|client, backend| {
-			//	// GenesisAuthoritySetProvider is implemented for StorageAndProofProvider
-			//	let provider = client as Arc<dyn grandpa::StorageAndProofProvider<_, _>>;
-			//	Ok(Arc::new(grandpa::FinalityProofProvider::new(backend, provider)) as _)
-			//})?
-			.build()?;
-
-		let (block_import, grandpa_link, babe_link) = import_setup.take()
-			.expect("Link Half and Block Import are present for Full Services or setup failed before. qed");
-
-		let shared_voter_state = rpc_setup.take()
-			.expect("The SharedVoterState is present for Full Services or setup failed before. qed");
-
-		($with_startup_data)(&block_import, &babe_link);
-
-		if let sc_service::config::Role::Authority { .. } = &role {
-			let proposer = sc_basic_authorship::ProposerFactory::new(
-				service.client(),
-				service.transaction_pool(),
-				service.prometheus_registry().as_ref(),
-			);
-
-			let client = service.client();
-			let select_chain = service.select_chain()
-				.ok_or(sc_service::Error::SelectChainRequired)?;
-
-			let can_author_with =
-				sp_consensus::CanAuthorWithNativeVersion::new(client.executor().clone());
-
-			let babe_config = sc_consensus_babe::BabeParams {
-				keystore: service.keystore(),
-				client,
-				select_chain,
-				env: proposer,
-				block_import,
-				sync_oracle: service.network(),
-				inherent_data_providers: inherent_data_providers.clone(),
-				force_authoring,
-				babe_link,
-				can_author_with,
-			};
-=======
 	let role = config.role.clone();
 	let force_authoring = config.force_authoring;
 	let name = config.network.node_name.clone();
@@ -376,7 +214,7 @@
 		network_status_sinks,
 		system_rpc_tx,
 	})?;
-	
+
 	let (block_import, grandpa_link, babe_link) = import_setup;
 	let shared_voter_state = rpc_setup;
 
@@ -388,7 +226,6 @@
 			transaction_pool.clone(),
 			prometheus_registry.as_ref(),
 		);
->>>>>>> 35f3ba44
 
 		let can_author_with =
 			sp_consensus::CanAuthorWithNativeVersion::new(client.executor().clone());
