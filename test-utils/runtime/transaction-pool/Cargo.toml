--- conflicted
+++ resolved
@@ -15,16 +15,9 @@
 substrate-test-runtime-client = { version = "2.0.0-rc4", path = "../client" }
 parking_lot = "0.10.0"
 codec = { package = "parity-scale-codec", version = "1.3.1" }
-<<<<<<< HEAD
-sp-blockchain = { version = "2.0.0-rc3", path = "../../../primitives/blockchain" }
-sp-runtime = { version = "2.0.0-rc3", path = "../../../primitives/runtime" }
-sp-transaction-pool = { version = "2.0.0-rc3", path = "../../../primitives/transaction-pool" }
-sc-transaction-graph = { version = "2.0.0-rc3", path = "../../../client/transaction-pool/graph" }
-=======
 sp-blockchain = { version = "2.0.0-rc4", path = "../../../primitives/blockchain" }
 sp-runtime = { version = "2.0.0-rc4", path = "../../../primitives/runtime" }
 sp-transaction-pool = { version = "2.0.0-rc4", path = "../../../primitives/transaction-pool" }
 sc-transaction-graph = { version = "2.0.0-rc4", path = "../../../client/transaction-pool/graph" }
->>>>>>> 60e3a693
 futures = { version = "0.3.1", features = ["compat"] }
 derive_more = "0.99.2"