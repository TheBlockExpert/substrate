--- conflicted
+++ resolved
@@ -595,12 +595,12 @@
 	}
 
 	/// Get the number of bitswap peers who want a block.
-	pub fn bitswap_num_peers_want(&self, cid: &cid::Cid) -> usize {
+	pub fn bitswap_num_peers_want(&self, cid: &tiny_cid::Cid) -> usize {
 		self.network_service.bitswap.peers_want(cid).count()
 	}
 
 	/// Get if a specific bitswap peer wants a block.
-	pub fn bitswap_peer_wants_cid(&self, peer_id: &PeerId, cid: &cid::Cid) -> bool {
+	pub fn bitswap_peer_wants_cid(&self, peer_id: &PeerId, cid: &tiny_cid::Cid) -> bool {
 		self.network_service.bitswap.peers_want(cid).find(|id| **id == *peer_id).is_some()
 	}
 }
@@ -1031,28 +1031,28 @@
 	}
 
 	/// Send a bitswap block to a peer.
-	pub fn bitswap_send_block(&self, peer_id: PeerId, cid: cid::Cid, data: Box<[u8]>) {
+	pub fn bitswap_send_block(&self, peer_id: PeerId, cid: tiny_cid::Cid, data: Box<[u8]>) {
 		let _ = self
 			.to_worker
 			.unbounded_send(ServiceToWorkerMsg::BitswapSendBlock(peer_id, cid, data));
 	}
 
 	/// Send a bitswap block to all peers that have the block in their wantlist.
-	pub fn bitswap_send_block_all(&self, cid: cid::Cid, data: Box<[u8]>) {
+	pub fn bitswap_send_block_all(&self, cid: tiny_cid::Cid, data: Box<[u8]>) {
 		let _ = self
 			.to_worker
 			.unbounded_send(ServiceToWorkerMsg::BitswapSendBlockAll(cid, data));
 	}
 
 	/// Send a bitswap WANT request to all peers for a block.
-	pub fn bitswap_want_block(&self, cid: cid::Cid, priority: i32) {
+	pub fn bitswap_want_block(&self, cid: tiny_cid::Cid, priority: i32) {
 		let _ = self
 			.to_worker
 			.unbounded_send(ServiceToWorkerMsg::BitswapWantBlock(cid, priority));
 	}
 
 	/// Cancel a bitswap WANT request.
-	pub fn bitswap_cancel_block(&self, cid: cid::Cid) {
+	pub fn bitswap_cancel_block(&self, cid: tiny_cid::Cid) {
 		let _ = self
 			.to_worker
 			.unbounded_send(ServiceToWorkerMsg::BitswapCancelBlock(cid));
@@ -1206,10 +1206,10 @@
 	DisconnectPeer(PeerId),
 	UpdateChain,
 	OwnBlockImported(B::Hash, NumberFor<B>),
-	BitswapSendBlock(PeerId, cid::Cid, Box<[u8]>),
-	BitswapSendBlockAll(cid::Cid, Box<[u8]>),
-	BitswapWantBlock(cid::Cid, i32),
-	BitswapCancelBlock(cid::Cid),
+	BitswapSendBlock(PeerId, tiny_cid::Cid, Box<[u8]>),
+	BitswapSendBlockAll(tiny_cid::Cid, Box<[u8]>),
+	BitswapWantBlock(tiny_cid::Cid, i32),
+	BitswapCancelBlock(tiny_cid::Cid),
 }
 
 /// Main network worker. Must be polled in order for the network to advance.
@@ -1848,34 +1848,19 @@
 							ConnectedPoint::Listener { .. } => "in",
 						};
 						let reason = match cause {
-<<<<<<< HEAD
-							ConnectionError::IO(_) => "transport-error",
-							ConnectionError::Handler(NodeHandlerWrapperError::Handler(EitherError::A(EitherError::A(
-								EitherError::A(EitherError::A(EitherError::A(EitherError::B(
-								EitherError::A(PingFailure::Timeout))))))))) => "ping-timeout",
-							ConnectionError::Handler(NodeHandlerWrapperError::Handler(EitherError::A(EitherError::A(
-								EitherError::A(EitherError::A(EitherError::A(EitherError::A(
-								NotifsHandlerError::Legacy(LegacyConnectionKillError))))))))) =>	"force-closed",
-							ConnectionError::Handler(NodeHandlerWrapperError::Handler(EitherError::A(EitherError::A(
-								EitherError::A(EitherError::A(EitherError::A(EitherError::A(
-								NotifsHandlerError::SyncNotificationsClogged)))))))) => "sync-notifications-clogged",
-							ConnectionError::Handler(NodeHandlerWrapperError::Handler(_)) => "protocol-error",
-							ConnectionError::Handler(NodeHandlerWrapperError::KeepAliveTimeout) => "keep-alive-timeout",
-=======
 							Some(ConnectionError::IO(_)) => "transport-error",
 							Some(ConnectionError::Handler(NodeHandlerWrapperError::Handler(EitherError::A(EitherError::A(
-								EitherError::A(EitherError::A(EitherError::A(EitherError::B(
-								EitherError::A(PingFailure::Timeout)))))))))) => "ping-timeout",
+								EitherError::A(EitherError::A(EitherError::A(EitherError::A(EitherError::B(
+								EitherError::A(PingFailure::Timeout))))))))))) => "ping-timeout",
 							Some(ConnectionError::Handler(NodeHandlerWrapperError::Handler(EitherError::A(EitherError::A(
-								EitherError::A(EitherError::A(EitherError::A(EitherError::A(
-								NotifsHandlerError::Legacy(LegacyConnectionKillError)))))))))) => "force-closed",
+								EitherError::A(EitherError::A(EitherError::A(EitherError::A(EitherError::A(
+								NotifsHandlerError::Legacy(LegacyConnectionKillError))))))))))) => "force-closed",
 							Some(ConnectionError::Handler(NodeHandlerWrapperError::Handler(EitherError::A(EitherError::A(
-								EitherError::A(EitherError::A(EitherError::A(EitherError::A(
-								NotifsHandlerError::SyncNotificationsClogged))))))))) => "sync-notifications-clogged",
+								EitherError::A(EitherError::A(EitherError::A(EitherError::A(EitherError::A(
+								NotifsHandlerError::SyncNotificationsClogged)))))))))) => "sync-notifications-clogged",
 							Some(ConnectionError::Handler(NodeHandlerWrapperError::Handler(_))) => "protocol-error",
 							Some(ConnectionError::Handler(NodeHandlerWrapperError::KeepAliveTimeout)) => "keep-alive-timeout",
 							None => "actively-closed",
->>>>>>> 3e5321a5
 						};
 						metrics.connections_closed_total.with_label_values(&[direction, reason]).inc();
 
